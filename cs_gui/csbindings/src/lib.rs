mod internal;

use internal::*;
use state::State;
use tasks::{
    await_task, cancel_task, get_task, poll_task,
};
use launcher_core::account::auth::{
    authorization_token_response, minecraft_profile_response, minecraft_response,
    refresh_token_response, xbox_response, xbox_security_token_response,
};
use launcher_core::account::types::{
    Account, AuthorizationTokenResponse, DeviceCodeResponse, MinecraftAuthenticationResponse,
    Profile,
};
<<<<<<< HEAD
use launcher_core::types::{AssetIndexJson, VersionJson, VersionManifest};
use launcher_core::{account, AsyncLauncher};
=======
use launcher_core::types::{AssetIndexJson, Type, Version, VersionJson};
use launcher_core::{AsyncLauncher, Error};
>>>>>>> 3f546e8e
use serde::{Deserialize, Serialize};
use std::fmt::Display;
use std::path::PathBuf;
use std::ptr::{null, null_mut};
use std::slice;
use std::sync::atomic::AtomicU64;
use std::sync::OnceLock;
use std::time::{Duration, SystemTime};
use tokio::io::AsyncReadExt;
use tokio::runtime::Runtime;
use instances::{Instance, Jvm};
use error::Error;

pub use tasks::TaskWrapper;

#[derive(Default, Deserialize, Serialize, Debug)]
pub struct LauncherData {
    jvms: Vec<Jvm>,
    accounts: Vec<AccRefreshPair>,
    instances: Vec<Instance>,
}

#[derive(Deserialize, Serialize, Debug)]
pub struct AccRefreshPair {
    account: Account,
    refresh_token: String,
}

<<<<<<< HEAD
=======
#[derive(Deserialize, Serialize, Debug)]
pub struct Jvm {
    pub path: String,
    pub name: String,
}

pub struct Instance {
    pub name: String,
    pub image: Option<PathBuf>,
    pub version: Arc<Version>,
    pub path: PathBuf,
    // pub mod_loader: Option<Loader>,
    pub jvm_args: Vec<String>,
    pub env_args: Vec<String>,
}

mod state {
    use std::fs::File;
    use std::io::Write;
    use crate::LauncherData;
    use launcher_core::account::types::DeviceCodeResponse;
    use launcher_core::types::{AssetIndexJson, VersionJson, VersionManifest};
    use std::path::PathBuf;
    use tokio::sync::RwLock;

    pub struct State {
        pub version_manifest: RwLock<Option<VersionManifest>>,
        pub selected_version: RwLock<Option<VersionJson>>,
        pub asset_index: RwLock<Option<AssetIndexJson>>,
        pub data: RwLock<LauncherData>,
        pub class_path: Option<String>,
        pub jar_path: Option<String>,
        pub path: PathBuf,
        pub device_code: Option<DeviceCodeResponse>,
    }

    impl State {
        pub fn new(path_buf: PathBuf) -> Self {
            let path = path_buf.join("launcher_data.toml");
            let data = if !path.exists() {
                let mut file = File::create(&path).unwrap();
                let default = LauncherData::default();
                file.write_all(toml::to_string_pretty(&default).unwrap().as_bytes()).unwrap();
                default
            } else {
                toml::de::from_str(
                    &std::fs::read_to_string(path).unwrap(),
                ).unwrap()
            };
            Self {
                version_manifest: empty_lock(),
                selected_version: empty_lock(),
                asset_index: empty_lock(),
                data: RwLock::new(data),
                class_path: None,
                jar_path: None,
                path: path_buf,
                device_code: None,
            }
        }
    }

    fn empty_lock<T>() -> RwLock<Option<T>> {
        RwLock::new(None)
    }
}

>>>>>>> 3f546e8e
pub fn runtime() -> &'static Runtime {
    static LOCK: OnceLock<Runtime> = OnceLock::new();
    LOCK.get_or_init(|| Runtime::new().unwrap())
}

fn client() -> &'static reqwest::Client {
    static LOCK: OnceLock<reqwest::Client> = OnceLock::new();
    LOCK.get_or_init(reqwest::Client::new)
}

fn launcher() -> &'static AsyncLauncher {
    static LOCK: OnceLock<AsyncLauncher> = OnceLock::new();
    LOCK.get_or_init(|| AsyncLauncher::new(client().clone()))
}

/// This exists so that task types can be checked on the C# side of the codebase
pub struct ManifestTaskWrapper;
/// This exists so I can type cast easier
pub type ManifestTask = TaskWrapper<Result<VersionManifest, Error>>;

#[repr(C)]
pub struct NativeReturn {
    code: Code,
    error: OwnedStringWrapper,
}

impl NativeReturn {
    fn success() -> Self {
        Self {
            code: Code::Success,
            error: OwnedStringWrapper::empty(),
        }
    }
}

#[repr(C)]
pub enum Code {
    Success,
    RequestError,
    IOError,
    SerdeError,
    ProfileError,
    JvmError,
    TomlDe,
}

impl From<Error> for NativeReturn {
    fn from(value: Error) -> Self {
        let (code, e): (_, &dyn Display) = match &value {
            Error::Reqwest(e) => (Code::RequestError, e),
            Error::Tokio(e) => (Code::IOError, e),
            Error::SerdeJson(e) => (Code::SerdeError, e),
            Error::ProfileError(e) => (Code::ProfileError, e),
            Error::TomlDe(e) => (Code::TomlDe, e),
        };

        Self {
            code,
            error: e.to_string().into(),
        }
    }
}

#[repr(C)]
pub enum ReleaseType {
    OldAlpha,
    OldBeta,
    Release,
    Snapshot,
}

impl From<Type> for ReleaseType {
    fn from(value: Type) -> Self {
        match value {
            Type::OldAlpha => ReleaseType::OldAlpha,
            Type::OldBeta => ReleaseType::OldBeta,
            Type::Release => ReleaseType::Release,
            Type::Snapshot => ReleaseType::Snapshot,
        }
    }
}

<<<<<<< HEAD
=======
pub struct VersionErased;

>>>>>>> 3f546e8e
#[repr(C)]
pub struct RefStringWrapper {
    pub char_ptr: *const u8,
    pub len: usize,
}

#[repr(C)]
pub struct OwnedStringWrapper {
    pub char_ptr: *mut u8,
    pub len: usize,
    pub capacity: usize,
}

impl<'a> From<&'a str> for RefStringWrapper {
    fn from(value: &'a str) -> Self {
        RefStringWrapper {
            char_ptr: value.as_ptr(),
            len: value.len(),
        }
    }
}

impl<'a> From<&'a String> for RefStringWrapper {
    fn from(value: &'a String) -> Self {
        Self::from(value.as_str())
    }
}

impl From<String> for OwnedStringWrapper {
    fn from(value: String) -> Self {
        OwnedStringWrapper {
            len: value.len(),
            capacity: value.capacity(),
            char_ptr: value.leak().as_mut_ptr(),
        }
    }
}

impl OwnedStringWrapper {
    fn empty() -> Self {
        OwnedStringWrapper {
            char_ptr: null_mut(),
            len: 0,
            capacity: 0,
        }
    }
}

#[no_mangle]
#[allow(clippy::not_unsafe_ptr_arg_deref)]
/// # Safety
pub extern "C" fn new_rust_state(path: *const u16, len: usize) -> *mut State {
    assert_ne!(path, null());
    assert_eq!(path.align_offset(std::mem::align_of::<*const u16>()), 0);

    let slice = unsafe { slice::from_raw_parts(path, len) };

    let path = String::from_utf16(slice).unwrap();
    let path = PathBuf::from(path).join("synth_launcher");
    if !path.exists() {
        std::fs::create_dir(&path).unwrap();
    }
    Box::leak(Box::new(State::new(path)))
}

#[no_mangle]
/// # Safety
pub unsafe extern "C" fn get_version_manifest(state: *mut State) -> *mut ManifestTaskWrapper {
    let state = &*state;
    get_task(async {
        Ok::<_, Error>(
            launcher()
                .get_version_manifest(&state.path.join("versions"))
                .await?
        )
    }) as _
}

#[no_mangle]
///# Safety
///# The task cannot be null, and has to be a manifest task.
///# The type cannot be checked by the Rust or C# compiler, and must instead be checked by the programmer.
pub extern "C" fn poll_manifest_task(raw_task: *const ManifestTaskWrapper) -> bool {
    poll_task(raw_task as *const ManifestTask)
}

#[no_mangle]
/// This function consumes the task wrapper, dropping it, setting the manifest wrapper to a proper value
/// And then return a NativeReturn, specifying if it's a success or error
/// This is used to tell if this should be converted a C# exception
///
/// # Safety
/// # The task wrapper cannot be Null
/// # The manifest wrapper cannot be null
pub unsafe extern "C" fn await_version_manifest(
    state: *mut State,
    raw_task: *mut ManifestTaskWrapper,
) -> NativeReturn {
    await_task(raw_task as *mut ManifestTask, |inner| match inner {
        Ok(manifest) => {
            let state = &*state;
            let mut lock = state.version_manifest.blocking_write();
            *lock = Some(manifest);
            drop(lock);
            NativeReturn::success()
        }
        Err(e) => e.into(),
    })
}

#[no_mangle]
/// # Safety
/// Task mut not be null
/// Attempting to cancel a finished task should result in a panic
pub extern "C" fn cancel_version_manifest(task: *mut ManifestTaskWrapper) {
    cancel_task(task as *mut ManifestTask)
}

#[no_mangle]
/// # Safety
pub unsafe extern "C" fn get_latest_release(state: *mut State) -> RefStringWrapper {
    let manifest = state.as_ref().unwrap().version_manifest.blocking_read();

    RefStringWrapper::from(&manifest.as_ref().unwrap().latest.release)
}

#[no_mangle]
/// # Safety
pub unsafe extern "C" fn get_name(state: *mut State, index: usize) -> RefStringWrapper {
    let manifest = state.as_ref().unwrap().version_manifest.blocking_read();

    RefStringWrapper::from(&manifest.as_ref().unwrap().versions[index].id)
}

#[no_mangle]
/// # Safety
pub unsafe extern "C" fn get_manifest_len(state: *mut State) -> usize {
    let manifest = state.as_ref().unwrap().version_manifest.blocking_read();

    manifest.as_ref().unwrap().versions.len()
}

#[no_mangle]
/// # Safety
pub unsafe extern "C" fn is_manifest_null(state: *mut State) -> bool {
    state
        .as_ref()
        .unwrap()
        .version_manifest
        .blocking_read()
        .is_none()
}

#[no_mangle]
/// # Safety
/// # The owned string wrapper cannot have been mutated outside the rust code
pub unsafe extern "C" fn free_owned_string_wrapper(string_wrapper: OwnedStringWrapper) {
    drop(String::from_raw_parts(
        string_wrapper.char_ptr,
        string_wrapper.len,
        string_wrapper.capacity,
    ))
}

#[no_mangle]
/// # Safety
/// # State cannot be null, index cannot be greater than mainfest len
/// # The lifetime of this pointer is the same as the version manifest
pub unsafe extern "C" fn get_version(state: *const State, index: usize) -> *const VersionErased {
    let state = unsafe { &*state };
    &state
        .version_manifest
        .blocking_read()
        .as_ref()
        .unwrap()
        .versions[index] as *const Version as *const _
}

#[no_mangle]
/// # Safety
/// # version cannot be null and must point to a valid version
pub unsafe extern "C" fn version_name(version: *const VersionErased) -> RefStringWrapper {
    let version = &*(version as *const Version);
    version.id.as_str().into()
}

#[no_mangle]
/// # Safety
/// # version cannot be null and must point to a valid version
pub unsafe extern "C" fn version_type(version: *const VersionErased) -> ReleaseType {
    let version = &*(version as *const Version);
    version.version_type.into()
}

#[no_mangle]
/// # Safety
pub unsafe extern "C" fn get_version_task(
    state: *mut State,
    version: *const VersionErased,
) -> *mut TaskWrapper<Result<VersionJson, Error>> {
    let state = &*state;
    let version = &*(version as *const Version);
    get_task(async move {
<<<<<<< HEAD
        let manifest = state.version_manifest.read().await;
        if let Some(manifest) = &*manifest {
            let version = &manifest.versions[index];
            Ok(
                launcher()
                    .get_version_json(version, &state.path.join("versions"))
                    .await?
            )
        } else {
            panic!("Guh")
        }
=======
        launcher()
            .get_version_json(version, &state.path.join("versions"))
            .await
>>>>>>> 3f546e8e
    })
}

#[no_mangle]
///# Safety
///# The task cannot be null, and has to be a version task.
///# The type cannot be checked by the Rust or C# compiler, and must instead be checked by the programmer.
pub unsafe extern "C" fn poll_version_task(
    raw_task: *const TaskWrapper<Result<VersionJson, Error>>,
) -> bool {
    poll_task(raw_task)
}

#[no_mangle]
/// # Safety
pub unsafe extern "C" fn await_version_task(
    state: *mut State,
    raw_task: *mut TaskWrapper<Result<VersionJson, Error>>,
) -> NativeReturn {
    let state = &*state;
    await_task(raw_task, |inner| match inner {
        Ok(version) => {
            let mut writer = state.selected_version.blocking_write();
            *writer = Some(version);
            drop(writer);
            NativeReturn::success()
        }
        Err(e) => e.into(),
    })
}

#[no_mangle]
/// # Safety
/// This will drop a version task regardless of completion, this is only used when cancelling
pub unsafe extern "C" fn cancel_version_task(
    raw_task: *mut TaskWrapper<Result<VersionJson, Error>>,
) {
    cancel_task(raw_task)
}

#[no_mangle]
/// # Safety
pub unsafe extern "C" fn get_asset_index(
    state: *mut State,
) -> *mut TaskWrapper<Result<AssetIndexJson, Error>> {
    let state = &*state;
    get_task(async move {
        let version = &state.selected_version;
        let path = &state.path.join("assets");
        let tmp = version.read().await;
        let version = tmp.as_ref().unwrap();
        Ok(
            launcher()
                .get_asset_index_json(&version.asset_index, path)
                .await?
        )
    })
}

#[no_mangle]
/// # Safety
pub extern "C" fn poll_asset_index(
    raw_task: *const TaskWrapper<Result<AssetIndexJson, Error>>,
) -> bool {
    poll_task(raw_task)
}

#[no_mangle]
/// # Safety
pub unsafe extern "C" fn await_asset_index(
    state: *mut State,
    raw_task: *mut TaskWrapper<Result<AssetIndexJson, Error>>,
) -> NativeReturn {
    let state = &*state;
    await_task(raw_task, |inner| match inner {
        Ok(version) => {
            let mut writer = state.asset_index.blocking_write();
            *writer = Some(version);
            drop(writer);
            NativeReturn::success()
        }
        Err(e) => e.into(),
    })
}

#[no_mangle]
/// # Safety
pub unsafe extern "C" fn cancel_asset_index(
    raw_task: *mut TaskWrapper<Result<AssetIndexJson, Error>>,
) {
    cancel_task(raw_task)
}

#[no_mangle]
/// # Safety
/// Total and Finished will be treated like atomics
pub unsafe extern "C" fn get_libraries(
    state: *mut State,
    total: *mut u64,
    finished: *mut u64,
) -> *mut TaskWrapper<Result<String, Error>> {
    let state = &*state;
    let total = AtomicU64::from_ptr(total);
    let finished = AtomicU64::from_ptr(finished);
    get_task(async move {
        let binding = state.selected_version.read().await;
        let version = binding.as_ref().unwrap();
        Ok(
            launcher()
                .download_libraries_and_get_path(
                    version.libraries(),
                    &state.path.join("libraries"),
                    &state.path.join("natives"),
                    total,
                    finished,
                )
                .await?
        )
    })
}

#[no_mangle]
pub extern "C" fn poll_libraries(raw_task: *const TaskWrapper<Result<String, Error>>) -> bool {
    poll_task(raw_task)
}

#[no_mangle]
/// # Safety
pub unsafe extern "C" fn await_libraries(
    state: *mut State,
    raw_task: *mut TaskWrapper<Result<String, Error>>,
) -> NativeReturn {
    await_task(raw_task, |inner| match inner {
        Ok(class_path) => {
            let state = &mut *state;
            state.class_path = Some(class_path);
            NativeReturn::success()
        }
        Err(e) => e.into(),
    })
}

#[no_mangle]
pub extern "C" fn cancel_libraries(raw_task: *mut TaskWrapper<Result<(), Error>>) {
    cancel_task(raw_task)
}

#[no_mangle]
/// # Safety
/// # Total and Finished will be treated like atomics
pub unsafe extern "C" fn get_assets(
    state: *mut State,
    total: *mut u64,
    finished: *mut u64,
) -> *mut TaskWrapper<Result<(), Error>> {
    let state = &*state;
    let total = AtomicU64::from_ptr(total);
    let finished = AtomicU64::from_ptr(finished);
    get_task(async move {
        let binding = state.asset_index.read().await;
        let asset_index = binding.as_ref().unwrap();
        Ok(
            launcher()
                .download_and_store_asset_index(
                    asset_index,
                    &state.path.join("assets"),
                    total,
                    finished,
                )
                .await?
        )
    })
}

#[no_mangle]
pub extern "C" fn poll_assets(raw_task: *const TaskWrapper<Result<(), Error>>) -> bool {
    poll_task(raw_task)
}

#[no_mangle]
pub extern "C" fn await_assets(raw_task: *mut TaskWrapper<Result<(), Error>>) -> NativeReturn {
    await_task(raw_task, |inner| {
        if let Err(e) = inner {
            e.into()
        } else {
            NativeReturn::success()
        }
    })
}

#[no_mangle]
pub extern "C" fn cancel_assets(raw_task: *mut TaskWrapper<Result<(), Error>>) {
    cancel_task(raw_task)
}

#[no_mangle]
/// # Safety
pub unsafe extern "C" fn get_jar(
    state: *mut State,
    total: *mut u64,
    finished: *mut u64,
) -> *mut TaskWrapper<Result<String, Error>> {
    let state = &*state;
    let total = AtomicU64::from_ptr(total);
    let finished = AtomicU64::from_ptr(finished);
    get_task(async move {
        let binding = &state.selected_version.read().await;
        let version = binding.as_ref().unwrap();
        Ok(
            launcher()
                .download_jar(version, &state.path.join("versions"), total, finished)
                .await?
        )
    })
}

#[no_mangle]
pub extern "C" fn poll_jar(raw_task: *mut TaskWrapper<Result<String, Error>>) -> bool {
    poll_task(raw_task)
}

#[no_mangle]
/// # Safety
pub unsafe extern "C" fn await_jar(
    state: *mut State,
    raw_task: *mut TaskWrapper<Result<String, Error>>,
) -> NativeReturn {
    await_task(raw_task, |inner| match inner {
        Ok(path) => {
            (*state).jar_path = Some(path);
            NativeReturn::success()
        }
        Err(e) => e.into(),
    })
}

#[no_mangle]
pub extern "C" fn cancel_jar(raw_task: *mut TaskWrapper<Result<String, Error>>) {
    cancel_task(raw_task)
}

#[no_mangle]
pub unsafe extern "C" fn play(state: *const State, data: *const LauncherData, jvm_index: usize, acc_index: usize) {
    let state = &*state;
    let guard = &*data;
    let jvm = &guard.jvms[jvm_index];
    let acc = &guard.accounts[acc_index];
    let guard = state.selected_version.blocking_read();
    let version_json = guard.as_ref().unwrap();
    let directory = &state.path;
    let class_path = state.class_path.as_ref().unwrap();
    let jar_path = state.jar_path.as_ref().unwrap();
    launcher_core::launch_game(
        &jvm.path,
        version_json,
        directory,
        &directory.join("assets"),
        &acc.account,
        CLIENT_ID,
        "",
        "synth_launcher",
        "0",
        &format!("{class_path}{jar_path}"),
    );
}

#[no_mangle]
pub unsafe extern "C" fn play_default_jvm(state: *const State, data: *const LauncherData, acc_index: usize) {
    let state = &*state;
    let guard = &*data;
    let acc = &guard.accounts[acc_index];
    let guard = state.selected_version.blocking_read();
    let version_json = guard.as_ref().unwrap();
    let directory = &state.path;
    let class_path = state.class_path.as_ref().unwrap();
    let jar_path = state.jar_path.as_ref().unwrap();
    launcher_core::launch_game(
        "java",
        version_json,
        directory,
        &directory.join("assets"),
        &acc.account,
        CLIENT_ID,
        "",
        "synth_launcher",
        "0",
        &format!("{class_path}{jar_path}"),
    );
}

pub const CLIENT_ID: &str = "04bc8538-fc3c-4490-9e61-a2b3f4cbcf5c";

#[no_mangle]
pub extern "C" fn get_device_response() -> *mut TaskWrapper<Result<DeviceCodeResponse, Error>> {
    get_task(async { Ok(account::auth::device_response(client(), CLIENT_ID).await?) })
}

#[no_mangle]
/// # Safety
pub unsafe extern "C" fn poll_device_response(
    raw_task: *const TaskWrapper<Result<DeviceCodeResponse, Error>>,
) -> bool {
    poll_task(raw_task)
}

#[no_mangle]
/// # Safety
pub unsafe extern "C" fn await_device_response(
    state: *mut State,
    raw_task: *mut TaskWrapper<Result<DeviceCodeResponse, Error>>,
) -> NativeReturn {
    await_task(raw_task, |inner| match inner {
        Ok(response) => {
            let state = &mut *state;
            state.device_code = Some(response);

            NativeReturn::success()
        }
        Err(e) => e.into(),
    })
}

#[no_mangle]
/// # Safety
pub unsafe extern "C" fn get_user_code(state: *mut State) -> RefStringWrapper {
    let state = &*state;
    if let Some(code) = &state.device_code {
        code.user_code.as_str().into()
    } else {
        panic!()
    }
}

#[no_mangle]
/// # Safety
pub unsafe extern "C" fn get_url(state: *mut State) -> RefStringWrapper {
    let state = &*state;
    if let Some(code) = &state.device_code {
        code.verification_uri.as_str().into()
    } else {
        panic!()
    }
}

#[no_mangle]
/// # Safety
pub unsafe extern "C" fn start_auth_loop(
    state: *mut State,
) -> *mut TaskWrapper<Result<AccRefreshPair, Error>> {
    let state = &*state;
    get_task(async {
        let device_response = state.device_code.as_ref().unwrap();
        let auth_res = loop {
            let device_code = &device_response.device_code;
            let auth_hook = authorization_token_response(client(), device_code, CLIENT_ID).await;
            if let Ok(t) = auth_hook {
                break t;
            }
        };
        auth(auth_res).await
    })
}

#[no_mangle]
/// # Safety
pub extern "C" fn poll_auth_loop(
    raw_task: *mut TaskWrapper<Result<AccRefreshPair, Error>>,
) -> bool {
    poll_task(raw_task)
}

#[no_mangle]
/// # Safety
pub unsafe extern "C" fn await_auth_loop(
    state: *const State,
    data: *mut LauncherData,
    raw_task: *mut TaskWrapper<Result<AccRefreshPair, Error>>,
) -> NativeReturn {
    await_task(raw_task, |inner| match inner {
        Ok(response) => {
            let data = &mut *data;
            for account in &mut data.accounts {
                if account.account.profile.id == response.account.profile.id {
                    *account = response;
                    return NativeReturn::success();
                }
            }

            data.accounts.push(response);
            std::fs::write(
                (&*state).path.join("launcher_data.toml"),
                toml::to_string_pretty(&data).unwrap().as_bytes(),
            )
            .unwrap();
            NativeReturn::success()
        }
        Err(e) => e.into(),
    })
}

#[no_mangle]
/// # Safety
pub unsafe extern "C" fn cancel_auth_loop(
    raw_task: *mut TaskWrapper<Result<AccRefreshPair, Error>>,
) {
    cancel_task(raw_task)
}

#[no_mangle]
/// # Safety
pub unsafe extern "C" fn try_refresh(
    data: *const LauncherData,
    index: usize,
) -> *mut TaskWrapper<Result<(AccRefreshPair, usize), Error>> {
    let data = &*data;
    get_task(async move {
        let guard = data;
        let profile = &guard.accounts[index];

        let refresh = refresh_token_response(client(), &profile.refresh_token, CLIENT_ID).await?;
        auth(refresh).await.map(|a| (a, index))
    })
}

#[no_mangle]
pub extern "C" fn poll_refresh(
    raw_task: *mut TaskWrapper<Result<(AccRefreshPair, usize), Error>>,
) -> bool {
    poll_task(raw_task)
}

#[no_mangle]
/// # Safety
pub unsafe extern "C" fn await_refresh(
    state: *const State,
    data: *mut LauncherData,
    raw_task: *mut TaskWrapper<Result<(AccRefreshPair, usize), Error>>,
) -> NativeReturn {
    await_task(raw_task, |inner| match inner {
        Ok((new_profile, idx)) => {
            let data = &mut *data;
            let state = &*state;
            data.accounts[idx] = new_profile;
            std::fs::write(
                state.path.join("launcher_data.toml"),
                toml::to_string_pretty(&data).unwrap().as_bytes(),
            )
            .unwrap();
            NativeReturn::success()
        }
        Err(e) => e.into(),
    })
}

#[no_mangle]
/// # Safety
pub unsafe extern "C" fn accounts_len(data: *mut LauncherData) -> usize {
    (*data).accounts.len()
}

#[no_mangle]
/// # Safety
pub unsafe extern "C" fn remove_account(data: *mut LauncherData, index: usize) {
    (*data).accounts.remove(index);
}

#[no_mangle]
/// # Safety
pub unsafe extern "C" fn get_account_name(data: *mut LauncherData, index: usize) -> RefStringWrapper {
    (*data).accounts[index]
        .account
        .profile
        .name
        .as_str()
        .into()
}

#[no_mangle]
/// # Safety
pub unsafe extern "C" fn needs_refresh(data: *mut LauncherData, index: usize) -> bool {
    let data = &*data;
    data.accounts[index].account.expiry
        <= SystemTime::now()
            .duration_since(SystemTime::UNIX_EPOCH)
            .unwrap()
            .as_secs()
}

#[no_mangle]
/// # Safety
pub unsafe extern "C" fn jvm_len(data: *mut LauncherData) -> usize {
    (*data).jvms.len()
}

#[no_mangle]
/// # Safety
pub unsafe extern "C" fn jvm_name(data: *mut LauncherData, index: usize) -> RefStringWrapper {
    (*data).jvms[index]
        .name
        .as_str()
        .into()
}

#[no_mangle]
/// # Safety
pub unsafe extern "C" fn add_jvm(data: *mut LauncherData, ptr: *const u16, len: usize) -> NativeReturn {
    assert_eq!(ptr.align_offset(std::mem::align_of::<&[u16]>()), 0);
    let string = String::from_utf16(slice::from_raw_parts(ptr, len)).unwrap();
    match get_vendor_major_version(&string) {
        Ok((vendor, version)) => {
            (*data).jvms.push(Jvm {
                path: string,
                name: format!("{vendor} {version}"),
            });
            NativeReturn::success()
        }
        Err(e) => e.into(),
    }
}

#[no_mangle]
/// # Safety
pub unsafe extern "C" fn remove_jvm(data: *mut LauncherData, index: usize) {
    (*data).jvms.remove(index);
}

pub enum JvmError {
    Io(std::io::Error),
    Fail(String),
}

impl From<JvmError> for NativeReturn {
    fn from(value: JvmError) -> Self {
        let code = Code::JvmError;

        let str: &dyn Display = match &value {
            JvmError::Io(e) => e,
            JvmError::Fail(e) => e,
        };

        NativeReturn {
            code,
            error: str.to_string().into(),
        }
    }
}

impl From<std::io::Error> for JvmError {
    fn from(value: std::io::Error) -> Self {
        JvmError::Io(value)
    }
}

fn get_vendor_major_version(jvm: &str) -> Result<(String, u32), JvmError> {
    /// Compiled Java byte-code to check for the current Java Version
    /// Source can be found in VersionPrinter.java
    const CHECKER_CLASS: &[u8] = include_bytes!("VersionPrinter.class");

    let tmp = std::env::temp_dir();
    let checker_class_file = tmp.join("VersionPrinter.class");
    std::fs::write(checker_class_file, CHECKER_CLASS).unwrap();
    let io = std::process::Command::new(jvm)
        .env_clear()
        .current_dir(tmp)
        .args(["-DFile.Encoding=UTF-8", "VersionPrinter"])
        .output()?;

    if !io.stderr.is_empty() {
        return Err(JvmError::Fail(String::from_utf8(io.stderr).unwrap()));
    }

    if !io.status.success() {
        return Err(JvmError::Fail(io.status.to_string()));
    }

    let string = String::from_utf8(io.stdout).unwrap();

    let (version, name) = unsafe { string.split_once('\n').unwrap_unchecked() };

    let mut split = version.split('.');
    let next = split.next().unwrap();
    let version = if next == "1" {
        split.next().unwrap()
    } else {
        next
    };

    let name = name.to_string();
    let version = version.parse().unwrap_or(0);

    Ok((name, version))
}

async fn auth(auth_res: AuthorizationTokenResponse) -> Result<AccRefreshPair, Error> {
    let xbox_response = xbox_response(client(), &auth_res.access_token).await?;

    let xbox_secure_token_res =
        xbox_security_token_response(client(), &xbox_response.token).await?;

    let claims = &xbox_secure_token_res.display_claims;
    let token = &xbox_secure_token_res.token;
    let mc_res = minecraft_response(claims, token, client()).await?;

    // This is literally not worth checking lol, the next endpoint will do it but better
    // let ownership_check = minecraft_ownership_response(&mc_res.access_token, client()).await?;

    let profile = minecraft_profile_response(&mc_res.access_token, client()).await?;

    Ok(profile_to_account(profile, auth_res, mc_res))
}

fn profile_to_account(
    profile: Profile,
    auth_res: AuthorizationTokenResponse,
    mc_res: MinecraftAuthenticationResponse,
) -> AccRefreshPair {
    let expires_in = Duration::from_secs(auth_res.expires_in);
    let system_time = SystemTime::now()
        .duration_since(SystemTime::UNIX_EPOCH)
        .unwrap();
    let combined_duration = system_time + expires_in;

    let account = Account {
        active: true,
        expiry: combined_duration.as_secs(),
        access_token: mc_res.access_token,
        profile,
    };

    AccRefreshPair {
        account,
        refresh_token: auth_res.refresh_token,
    }
}

#[no_mangle]
unsafe extern "C" fn read_data(state: *const State) -> *mut TaskWrapper<Result<LauncherData, Error>> {
    let state = &*state;
    get_task(async {
        let path = &state.path;
        let mut file = tokio::fs::OpenOptions::new().create(true).write(true).read(true).open(path).await?;
        let mut string = String::with_capacity(file.metadata().await?.len() as usize);
        file.read_to_string(&mut string).await?;
        Ok(toml::from_str(&string)?)
    })
}

#[no_mangle]
unsafe extern "C" fn poll_data(raw_task: *mut TaskWrapper<Result<LauncherData, Error>>) -> bool {
    poll_task(raw_task)
}

/// If this is a success, we smuggle the pointer through the error
#[no_mangle]
unsafe extern "C" fn await_data(raw_task: *mut TaskWrapper<Result<LauncherData, Error>>) -> NativeReturn {
    await_task(raw_task, |inner| match inner {
        Ok(v) => {
            NativeReturn {
                code: Code::Success,
                error: OwnedStringWrapper {
                    char_ptr: Box::into_raw(Box::new(v)) as *mut _,
                    len: 0,
                    capacity: 0,
                }
            }
        }
        Err(e) => e.into()
    })
}<|MERGE_RESOLUTION|>--- conflicted
+++ resolved
@@ -1,6 +1,5 @@
+use internal::*;
 mod internal;
-
-use internal::*;
 use state::State;
 use tasks::{
     await_task, cancel_task, get_task, poll_task,
@@ -13,13 +12,8 @@
     Account, AuthorizationTokenResponse, DeviceCodeResponse, MinecraftAuthenticationResponse,
     Profile,
 };
-<<<<<<< HEAD
 use launcher_core::types::{AssetIndexJson, VersionJson, VersionManifest};
 use launcher_core::{account, AsyncLauncher};
-=======
-use launcher_core::types::{AssetIndexJson, Type, Version, VersionJson};
-use launcher_core::{AsyncLauncher, Error};
->>>>>>> 3f546e8e
 use serde::{Deserialize, Serialize};
 use std::fmt::Display;
 use std::path::PathBuf;
@@ -48,76 +42,6 @@
     refresh_token: String,
 }
 
-<<<<<<< HEAD
-=======
-#[derive(Deserialize, Serialize, Debug)]
-pub struct Jvm {
-    pub path: String,
-    pub name: String,
-}
-
-pub struct Instance {
-    pub name: String,
-    pub image: Option<PathBuf>,
-    pub version: Arc<Version>,
-    pub path: PathBuf,
-    // pub mod_loader: Option<Loader>,
-    pub jvm_args: Vec<String>,
-    pub env_args: Vec<String>,
-}
-
-mod state {
-    use std::fs::File;
-    use std::io::Write;
-    use crate::LauncherData;
-    use launcher_core::account::types::DeviceCodeResponse;
-    use launcher_core::types::{AssetIndexJson, VersionJson, VersionManifest};
-    use std::path::PathBuf;
-    use tokio::sync::RwLock;
-
-    pub struct State {
-        pub version_manifest: RwLock<Option<VersionManifest>>,
-        pub selected_version: RwLock<Option<VersionJson>>,
-        pub asset_index: RwLock<Option<AssetIndexJson>>,
-        pub data: RwLock<LauncherData>,
-        pub class_path: Option<String>,
-        pub jar_path: Option<String>,
-        pub path: PathBuf,
-        pub device_code: Option<DeviceCodeResponse>,
-    }
-
-    impl State {
-        pub fn new(path_buf: PathBuf) -> Self {
-            let path = path_buf.join("launcher_data.toml");
-            let data = if !path.exists() {
-                let mut file = File::create(&path).unwrap();
-                let default = LauncherData::default();
-                file.write_all(toml::to_string_pretty(&default).unwrap().as_bytes()).unwrap();
-                default
-            } else {
-                toml::de::from_str(
-                    &std::fs::read_to_string(path).unwrap(),
-                ).unwrap()
-            };
-            Self {
-                version_manifest: empty_lock(),
-                selected_version: empty_lock(),
-                asset_index: empty_lock(),
-                data: RwLock::new(data),
-                class_path: None,
-                jar_path: None,
-                path: path_buf,
-                device_code: None,
-            }
-        }
-    }
-
-    fn empty_lock<T>() -> RwLock<Option<T>> {
-        RwLock::new(None)
-    }
-}
-
->>>>>>> 3f546e8e
 pub fn runtime() -> &'static Runtime {
     static LOCK: OnceLock<Runtime> = OnceLock::new();
     LOCK.get_or_init(|| Runtime::new().unwrap())
@@ -189,22 +113,19 @@
     Snapshot,
 }
 
-impl From<Type> for ReleaseType {
-    fn from(value: Type) -> Self {
+impl From<launcher_core::types::Type> for ReleaseType {
+    fn from(value: launcher_core::types::Type) -> Self {
         match value {
-            Type::OldAlpha => ReleaseType::OldAlpha,
-            Type::OldBeta => ReleaseType::OldBeta,
-            Type::Release => ReleaseType::Release,
-            Type::Snapshot => ReleaseType::Snapshot,
-        }
-    }
-}
-
-<<<<<<< HEAD
-=======
+            launcher_core::types::Type::OldAlpha => ReleaseType::OldAlpha,
+            launcher_core::types::Type::OldBeta => ReleaseType::OldBeta,
+            launcher_core::types::Type::Release => ReleaseType::Release,
+            launcher_core::types::Type::Snapshot => ReleaseType::Snapshot,
+        }
+    }
+}
+
 pub struct VersionErased;
 
->>>>>>> 3f546e8e
 #[repr(C)]
 pub struct RefStringWrapper {
     pub char_ptr: *const u8,
@@ -264,9 +185,6 @@
 
     let path = String::from_utf16(slice).unwrap();
     let path = PathBuf::from(path).join("synth_launcher");
-    if !path.exists() {
-        std::fs::create_dir(&path).unwrap();
-    }
     Box::leak(Box::new(State::new(path)))
 }
 
@@ -408,23 +326,11 @@
     let state = &*state;
     let version = &*(version as *const Version);
     get_task(async move {
-<<<<<<< HEAD
-        let manifest = state.version_manifest.read().await;
-        if let Some(manifest) = &*manifest {
-            let version = &manifest.versions[index];
-            Ok(
-                launcher()
-                    .get_version_json(version, &state.path.join("versions"))
-                    .await?
-            )
-        } else {
-            panic!("Guh")
-        }
-=======
-        launcher()
-            .get_version_json(version, &state.path.join("versions"))
-            .await
->>>>>>> 3f546e8e
+        Ok(
+            launcher()
+                .get_version_json(version, &state.path.join("versions"))
+                .await?
+        )
     })
 }
 
