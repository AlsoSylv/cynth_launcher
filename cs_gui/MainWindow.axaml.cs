using System;
using System.Collections.ObjectModel;
using System.Text;
using System.Threading;
using System.Threading.Tasks;
using Avalonia.Controls;
using Avalonia.Input;
using Avalonia.Interactivity;
using Avalonia.Threading;

namespace cs_gui;

public partial class MainWindow : Window
{
    private Task? _versionTask;
    private readonly CancellationTokenSource _token = new();
    private readonly ObservableCollection<string> _accounts;
    private readonly ObservableCollection<string> _jvms;
    private readonly ObservableCollection<VersionWrapper> _versionWrappers;
    private VersionWrapper? _lastSelected;
    private SafeNativeMethods _handle;

    public MainWindow()
    {
        _handle = new SafeNativeMethods();
        _accounts = new ObservableCollection<string>();
        _jvms = new ObservableCollection<string> { "Default" };
        _versionWrappers = new ObservableCollection<VersionWrapper>();

        InitializeComponent();
        var getData = _handle.GetData();
        var task = _handle.GetManifest();
        
        AccountSelector.ItemsSource = _accounts;
        JvmSelector.ItemsSource = _jvms;
        JvmSelector.SelectedIndex = 0;

        for (nuint i = 0; i < _handle.AccountLength; i++) _accounts.Add(_handle.GetAccountName(i));
        for (nuint i = 0; i < _handle.JvmLen; i++) _jvms.Add(_handle.GetAccountName(i));
        
        VersionSelectBox.IsEnabled = false;

        Dispatcher.UIThread.InvokeAsync(async () =>
        {
<<<<<<< HEAD
            try {
                await getData;
                try
                {
                    await task;
                    var list = new ObservableCollection<string>();
                    VersionSelectBox.ItemsSource = list;
                    var len = _handle.ManifestLength;
                
                    for (UIntPtr idx = 0; idx < len; idx++)
                        list.Add(Encoding.UTF8.GetString(_handle.GetVersionId(idx)));
=======
            try
            {
                await task;
                VersionSelectBox.ItemsSource = _versionWrappers;
                var len = _handle.ManifestLength;
                
                for (UIntPtr idx = 0; idx < len; idx++)
                    _versionWrappers.Add(new VersionWrapper(_handle, idx));
>>>>>>> 3f546e8e
                
                    VersionSelectBox.IsEnabled = true;
                }
                catch (AggregateException ae)
                {
                    ae.Handle(x =>
                    {
                        if (x is not RustException) return false;
                        Console.WriteLine(x);
                        return true;
                    });
                }
            }
            catch (Exception e) {
                // TODO: This needs to be handled properly, nothing else can happen if reading the saved state fails
                Console.WriteLine(e);
            }
        });
    }
    
    private void VersionSelectBox_OnSelectionChanged(object? sender, SelectionChangedEventArgs _) {
        var versionBox = (ComboBox)sender!;
        var version = (VersionWrapper)versionBox.SelectedItem!;

        if (_lastSelected != null)
        {
            _lastSelected.Selected = false;
        }
        
        _lastSelected = version;
        
        version.Selected = true;

        if (_versionTask != null)
        {
            if (!_versionTask.IsCompleted) _token.Cancel();
            _token.TryReset();
        }
        
        _versionTask = version.GetJson(_token.Token);
    }

    private void Button_OnClick(object? sender, RoutedEventArgs _) {
        var button = (Button) sender!;
        button.IsEnabled = false;

        Dispatcher.UIThread.InvokeAsync(async delegate {
            await _handle.GetDeviceResponse;
            var userCode = _handle.AuthCode;
            var window = new UserCodeWindow(_handle, userCode, _handle.AuthUrl) {
                UserCodeDisplay = {
                    Text = userCode
                }
            };

            var res = await window.ShowDialog<string>(this);

            if (res == "Success") _accounts.Add(_handle.GetAccountName(_handle.AccountLength - 1));

            button.IsEnabled = true;
        });
    }

    private void PlayButton_OnClick(object? sender, RoutedEventArgs e) {
        var button = (Button)sender!;
        if (VersionSelectBox.SelectedIndex < 0 | _versionTask == null) return;
        button.IsEnabled = false;
        
        Dispatcher.UIThread.InvokeAsync(async delegate {
            try {
                await _versionTask!;
            }
            catch (Exception e) {
                Console.WriteLine(e);
            }
            var assetTask = new AssetTask(_handle);
            var librariesTask = new LibrariesTask(ref _handle);
            var jarTask = new JarTask(ref _handle);
            
            var progressWindow = new ProgressDialog();
            progressWindow.Show();
            
            var task = Task.WhenAll([assetTask.Task, librariesTask.Task, jarTask.Task]);
            while (!task.IsCompleted) {
                if (librariesTask.Total != 0) progressWindow.LibraryProgressBar.Value = librariesTask.Percentage;
                if (assetTask.Total != 0) progressWindow.AssetProgressBar.Value = assetTask.Percentage;
                if (jarTask.Total != 0) progressWindow.JarProgressBar.Value = jarTask.Percentage;
                await Task.Delay(10);
            }
            
            progressWindow.LibraryProgressBar.Value = librariesTask.Percentage;
            progressWindow.AssetProgressBar.Value = assetTask.Percentage;
            progressWindow.JarProgressBar.Value = jarTask.Percentage;

            try {
                await assetTask.Task;
            }
            catch (Exception e) {
                Console.WriteLine(e);
            }
            
            try {
                await librariesTask.Task;
            }
            catch (Exception e) {
                Console.WriteLine(e);
            }
            
            try {
                await jarTask.Task;
            }
            catch (Exception e) {
                Console.WriteLine(e);
            }
            
            var jvmIndex = JvmSelector.SelectedIndex;
            var accIndex = AccountSelector.SelectedIndex;
            if (jvmIndex == 0) 
                _handle.Play((nuint)accIndex);
            else
                _handle.Play((nuint)jvmIndex-1, (nuint)accIndex);
            button.IsEnabled = true;
        });
    }

    private void AccountSelector_OnSelectionChanged(object? sender, SelectionChangedEventArgs _) {
        var box = (ComboBox)sender!;
        var index = (nuint) box.SelectedIndex;
        if (!_handle.NeedsRefresh(index)) return;
        
        box.IsEnabled = false;
        Dispatcher.UIThread.InvokeAsync(async () => {
            var refreshTask = _handle.RefreshAccount(index);
            while (!refreshTask.IsCompleted) {
                await Task.Delay(10);
            }

            try {
                await refreshTask;
                box.IsEnabled = true;
            }
            catch (Exception ex) {
                Console.WriteLine(ex);
            }
        });
    }

    private void RemoveAccount_OnClick(object? sender, RoutedEventArgs e) {
        var index = AccountSelector.SelectedIndex;
        if (index < 0) return;
        _accounts.RemoveAt(index);
        _handle.RemoveAccount((nuint) index);
    }
}<|MERGE_RESOLUTION|>--- conflicted
+++ resolved
@@ -42,28 +42,16 @@
 
         Dispatcher.UIThread.InvokeAsync(async () =>
         {
-<<<<<<< HEAD
             try {
                 await getData;
                 try
                 {
                     await task;
-                    var list = new ObservableCollection<string>();
-                    VersionSelectBox.ItemsSource = list;
+                    VersionSelectBox.ItemsSource = _versionWrappers;
                     var len = _handle.ManifestLength;
-                
-                    for (UIntPtr idx = 0; idx < len; idx++)
-                        list.Add(Encoding.UTF8.GetString(_handle.GetVersionId(idx)));
-=======
-            try
-            {
-                await task;
-                VersionSelectBox.ItemsSource = _versionWrappers;
-                var len = _handle.ManifestLength;
-                
+
                 for (UIntPtr idx = 0; idx < len; idx++)
                     _versionWrappers.Add(new VersionWrapper(_handle, idx));
->>>>>>> 3f546e8e
                 
                     VersionSelectBox.IsEnabled = true;
                 }
@@ -92,9 +80,9 @@
         {
             _lastSelected.Selected = false;
         }
-        
+
         _lastSelected = version;
-        
+
         version.Selected = true;
 
         if (_versionTask != null)
@@ -102,7 +90,7 @@
             if (!_versionTask.IsCompleted) _token.Cancel();
             _token.TryReset();
         }
-        
+
         _versionTask = version.GetJson(_token.Token);
     }
 
